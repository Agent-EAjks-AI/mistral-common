import warnings
from pathlib import Path
from typing import Callable, Dict, Generic, List, Optional, Union

from mistral_common.exceptions import (
    TokenizerException,
)
from mistral_common.protocol.instruct.messages import (
    UATS,
    AssistantMessageType,
    SystemMessageType,
    ToolMessageType,
    UserMessageType,
)
from mistral_common.protocol.instruct.normalize import InstructRequestNormalizer, normalizer_for_tokenizer_version
from mistral_common.protocol.instruct.request import ChatCompletionRequest
from mistral_common.protocol.instruct.validator import (
    MistralRequestValidator,
    MistralRequestValidatorV3,
    MistralRequestValidatorV5,
    ValidationMode,
)
from mistral_common.tokens.instruct.request import FIMRequest
from mistral_common.tokens.tokenizers.base import (
    InstructRequest,
    InstructRequestType,
    InstructTokenizer,
    SpecialTokens,
    TokenizedType,
    TokenizerVersion,
)
from mistral_common.tokens.tokenizers.instruct import (
    InstructTokenizerV1,
    InstructTokenizerV2,
    InstructTokenizerV3,
    InstructTokenizerV7,
)
from mistral_common.tokens.tokenizers.multimodal import (
    ImageEncoder,
    MultimodalConfig,
    MultiModalEncoder,
    SpecialImageIDs,
)
from mistral_common.tokens.tokenizers.sentencepiece import (
    SentencePieceTokenizer,
    get_mm_config,
    is_sentencepiece,
)
from mistral_common.tokens.tokenizers.tekken import Tekkenizer, is_tekken


def load_mm_encoder(
    mm_config: MultimodalConfig, tokenizer: Union[Tekkenizer, SentencePieceTokenizer]
) -> MultiModalEncoder:
    r"""Load a multi-modal encoder from a config and a tokenizer.

    Args:
        mm_config: The multi-modal config.
        tokenizer: The tokenizer.

    Returns:
        The multi-modal encoder.
    """
    special_ids = SpecialImageIDs(
        img=tokenizer.get_control_token(SpecialTokens.img.value),
        img_break=tokenizer.get_control_token(SpecialTokens.img_break.value),
        img_end=tokenizer.get_control_token(SpecialTokens.img_end.value),
    )
    return ImageEncoder(mm_config, special_ids)


class MistralTokenizer(
    Generic[UserMessageType, AssistantMessageType, ToolMessageType, SystemMessageType, TokenizedType]
):
    r"""Mistral tokenizer.

    This class is a wrapper around a [InstructTokenizer][mistral_common.tokens.tokenizers.base.InstructTokenizer],
    a [MistralRequestValidator][mistral_common.protocol.instruct.validator.MistralRequestValidator] and a
    [InstructRequestNormalizer][mistral_common.protocol.instruct.normalize.InstructRequestNormalizer].

    It provides a convenient interface to tokenize, validate ad normalize Mistral requests.
    """

    def __init__(
        self,
        instruct_tokenizer: InstructTokenizer[InstructRequest, FIMRequest, TokenizedType, AssistantMessageType],
        validator: MistralRequestValidator[UserMessageType, AssistantMessageType, ToolMessageType, SystemMessageType],
        request_normalizer: InstructRequestNormalizer[
            UserMessageType, AssistantMessageType, ToolMessageType, SystemMessageType, InstructRequestType
        ],
    ):
        r"""Initializes a `MistralTokenizer`.

        Args:
            instruct_tokenizer: The instruct tokenizer to use.
            validator: The request validator to use.
            request_normalizer: The request normalizer to use.
        """
        self._chat_completion_request_validator = validator
        self._instruct_request_normalizer = request_normalizer
        self.instruct_tokenizer = instruct_tokenizer

    @classmethod
    def _data_path(cls) -> Path:
        return Path(__file__).parents[2] / "data"

    @classmethod
    def v1(cls) -> "MistralTokenizer":
        r"""Get the Mistral tokenizer v1."""
        return cls.from_file(str(cls._data_path() / "tokenizer.model.v1"), mode=ValidationMode.test)

    @classmethod
    def v2(cls) -> "MistralTokenizer":
        r"""Get the Mistral tokenizer v2."""
        return cls.from_file(
            str(cls._data_path() / "mistral_instruct_tokenizer_240216.model.v2"), mode=ValidationMode.test
        )

    @classmethod
    def v3(cls, is_tekken: bool = False, is_mm: bool = False) -> "MistralTokenizer":
        r"""Get the Mistral tokenizer v3.

        Args:
            is_tekken: Whether the tokenizer is a tekken tokenizer. See
                [Tekkenizer][mistral_common.tokens.tokenizers.tekken.Tekkenizer].
            is_mm: Whether to load multimodal tokenizer.

        Returns:
            The Mistral tokenizer v3.
        """
        if is_tekken and is_mm:
            tokenizer_name = "tekken_240911.json"
        elif is_tekken and not is_mm:
            tokenizer_name = "tekken_240718.json"
        elif not is_tekken and is_mm:
            raise ValueError("Multimodal tokenizer is currently only supported for tekken")
        else:
            tokenizer_name = "mistral_instruct_tokenizer_240323.model.v3"

        return cls.from_file(str(cls._data_path() / tokenizer_name), mode=ValidationMode.test)

    @classmethod
    def v7(cls, is_mm: bool = False) -> "MistralTokenizer":
        """Get the Mistral tokenizer v7.

        Args:
            is_mm: Whether to load the multimodal tokenizer.

        Returns:
            The Mistral tokenizer v7.
        """
        if is_mm:
            return cls.from_file(
                str(cls._data_path() / "mistral_instruct_tokenizer_241114.model.v7m1"), mode=ValidationMode.test
            )
        else:
            return cls.from_file(
                str(cls._data_path() / "mistral_instruct_tokenizer_241114.model.v7"), mode=ValidationMode.test
            )

    @classmethod
    def from_model(cls, model: str, strict: bool = False) -> "MistralTokenizer":
<<<<<<< HEAD
        r"""Get the Mistral tokenizer for a given model.

        Args:
            model: The model name.
            strict: Whether to use strict model name matching. If `False`, the model name is matched as a substring.
                This is deprecated and will be removed in `mistral_common=1.6.0`.

        Returns:
            The Mistral tokenizer for the given model.
        """
        model_name_to_tokenizer_cls: Dict[str, Callable[[], MistralTokenizer]] = {
            "ministral-8b-2410": lambda: MistralTokenizer.v3(is_tekken=True),
            "mistral-tiny-2312": MistralTokenizer.v2,
            "open-mistral-nemo-2407": lambda: MistralTokenizer.v3(is_tekken=True),
            "mistral-tiny-2407": MistralTokenizer.v3,
            "mistral-small-2312": MistralTokenizer.v2,
            "open-mixtral-8x22b-2404": MistralTokenizer.v3,
            "mistral-small-2402": MistralTokenizer.v2,
            "mistral-small-2409": lambda: MistralTokenizer.v3(is_tekken=True),
            "mistral-medium-2312": MistralTokenizer.v1,
            "mistral-large-2402": MistralTokenizer.v2,
            "mistral-large-2407": MistralTokenizer.v3,
            "mistral-large-2411": MistralTokenizer.v7,
            "pixtral-large-2411": lambda: MistralTokenizer.v7(is_mm=True),
            "codestral-2405": MistralTokenizer.v3,
            "codestral-mamba-2407": MistralTokenizer.v3,
            "pixtral-12b-2409": lambda: MistralTokenizer.v3(is_tekken=True, is_mm=True),
            # The following are deprecated - only left for backward comp. Delete in >= 1.6.0
            "open-mistral-7b": MistralTokenizer.v1,
            "open-mixtral-8x7b": MistralTokenizer.v1,
            "mistral-embed": MistralTokenizer.v1,
            "mistral-small-v1": MistralTokenizer.v2,
            "mistral-large-v1": MistralTokenizer.v2,
            "mistral-small": MistralTokenizer.v3,
            "mistral-large": MistralTokenizer.v3,
            "open-mixtral-8x22b": MistralTokenizer.v3,
            "codestral-22b": MistralTokenizer.v3,
            "mistral-nemo": lambda: MistralTokenizer.v3(is_tekken=True),
            "pixtral": lambda: MistralTokenizer.v3(is_tekken=True, is_mm=True),
            "pixtral-large": lambda: MistralTokenizer.v7(is_mm=True),
        }

=======
>>>>>>> b6e13181
        if not strict:
            warnings.warn(
                "Calling `MistralTokenizer.from_model(..., strict=False)` is deprecated as it can lead to incorrect "
                "tokenizers. It is strongly recommended to use MistralTokenizer.from_model(..., strict=True)` "
                "which will become the default in `mistral_common=1.6.0`."
                "If you are using `mistral_common` for open-sourced model weights, we recommend using "
                "`MistralTokenizer.from_file('<path/to/tokenizer/file>')` instead.",
                FutureWarning,
            )

            # TODO(Delete this code in mistral_common >= 1.6.0
            # Prefix search the model name mapping
            for model_name, tokenizer_cls in MODEL_NAME_TO_TOKENIZER_CLS.items():
                if model_name in model.lower():
                    return tokenizer_cls()

        if model not in MODEL_NAME_TO_TOKENIZER_CLS:
            raise TokenizerException(f"Unrecognized model: {model}")

        return MODEL_NAME_TO_TOKENIZER_CLS[model]()

    @classmethod
    def from_file(
        cls,
        tokenizer_filename: str,
        mode: ValidationMode = ValidationMode.test,
    ) -> "MistralTokenizer":
        r"""Loads a tokenizer from a file.

        Args:
            tokenizer_filename: The path to the tokenizer file.
            mode: The validation mode to use.

        Returns:
            The loaded tokenizer.
        """
        tokenizer: Union[SentencePieceTokenizer, Tekkenizer]

        if is_tekken(tokenizer_filename):
            tokenizer = Tekkenizer.from_file(tokenizer_filename)
            mm_config = tokenizer.multimodal
        elif is_sentencepiece(tokenizer_filename):
            tokenizer = SentencePieceTokenizer(tokenizer_filename)
            mm_config = get_mm_config(tokenizer_filename)
        else:
            raise TokenizerException(f"Unrecognized tokenizer file: {tokenizer_filename}")

        mm_encoder = load_mm_encoder(mm_config, tokenizer) if mm_config is not None else None

        request_normalizer = normalizer_for_tokenizer_version(tokenizer.version)

        if tokenizer.version == TokenizerVersion.v1:
            assert mm_encoder is None, "Tokenizer version needs to be >= v3"
            return MistralTokenizer(
                InstructTokenizerV1(tokenizer),
                validator=MistralRequestValidator(mode=mode),
                request_normalizer=request_normalizer,
            )
        elif tokenizer.version == TokenizerVersion.v2:
            assert mm_encoder is None, "Tokenizer version needs to be >= v3"
            return MistralTokenizer(
                InstructTokenizerV2(tokenizer),
                validator=MistralRequestValidator(mode=mode),
                request_normalizer=request_normalizer,
            )
        elif tokenizer.version == TokenizerVersion.v3:
            return MistralTokenizer(
                InstructTokenizerV3(tokenizer, mm_encoder=mm_encoder),
                validator=MistralRequestValidatorV3(mode=mode),
                request_normalizer=request_normalizer,
            )
        elif tokenizer.version == TokenizerVersion.v7:
            return MistralTokenizer(
                InstructTokenizerV7(tokenizer, mm_encoder=mm_encoder),
                validator=MistralRequestValidatorV5(mode=mode),
                request_normalizer=request_normalizer,
            )

        raise TokenizerException(f"Unrecognized tokenizer filename: {tokenizer_filename}")

    def encode_chat_completion(
        self, request: ChatCompletionRequest[UATS], max_model_input_len: Optional[int] = None
    ) -> TokenizedType:
        r"""Encodes a chat completion request.

        Args:
            request: The chat completion request to encode.
            max_model_input_len: The maximum length of the input to the model.
                If `None`, the input will not be truncated.

        Returns:
            The encoded chat completion request.
        """

        validated_request = self._chat_completion_request_validator.validate_request(request)

        if max_model_input_len is None and request.truncate_for_context_length:
            # the max_model_input_len arg should not be optionnal ;
            # but this function is used in many small scripts that have no use
            # for truncation, and don't provide the max model len
            raise TokenizerException(
                "encoding a chat completion request with truncation, but no max model len was provided",
            )

        instruct_request = self._instruct_request_normalizer.from_chat_completion_request(validated_request)

        if request.truncate_for_context_length:
            instruct_request.truncate_at_max_tokens = max_model_input_len

        return self.instruct_tokenizer.encode_instruct(instruct_request)

    def encode_fim(self, request: FIMRequest) -> TokenizedType:
        r"""Encodes a fill in the middle request.

        Args:
            request: The fill in the middle request to encode.

        Returns:
            The encoded fill in the middle request.
        """
        return self.instruct_tokenizer.encode_fim(request)

    def decode(self, tokens: List[int]) -> str:
<<<<<<< HEAD
        r"""Decodes a list of tokens into a string.

        Args:
            tokens: The tokens to decode.

        Returns:
            The decoded string.
        """
        return self.instruct_tokenizer.decode(tokens)
=======
        return self.instruct_tokenizer.decode(tokens)


MODEL_NAME_TO_TOKENIZER_CLS: Dict[str, Callable[[], MistralTokenizer]] = {
    "ministral-8b-2410": lambda: MistralTokenizer.v3(is_tekken=True),
    "mistral-tiny-2312": MistralTokenizer.v2,
    "open-mistral-nemo-2407": lambda: MistralTokenizer.v3(is_tekken=True),
    "mistral-tiny-2407": MistralTokenizer.v3,
    "mistral-small-2312": MistralTokenizer.v2,
    "open-mixtral-8x22b-2404": MistralTokenizer.v3,
    "mistral-small-2402": MistralTokenizer.v2,
    "mistral-small-2409": lambda: MistralTokenizer.v3(is_tekken=True),
    "mistral-medium-2312": MistralTokenizer.v1,
    "mistral-large-2402": MistralTokenizer.v2,
    "mistral-large-2407": MistralTokenizer.v3,
    "mistral-large-2411": MistralTokenizer.v7,
    "pixtral-large-2411": lambda: MistralTokenizer.v7(is_mm=True),
    "codestral-2405": MistralTokenizer.v3,
    "codestral-mamba-2407": MistralTokenizer.v3,
    "pixtral-12b-2409": lambda: MistralTokenizer.v3(is_tekken=True, is_mm=True),
    # The following are deprecated - only left for backward comp. Delete in >= 1.6.0
    "open-mistral-7b": MistralTokenizer.v1,
    "open-mixtral-8x7b": MistralTokenizer.v1,
    "mistral-embed": MistralTokenizer.v1,
    "mistral-small-v1": MistralTokenizer.v2,
    "mistral-large-v1": MistralTokenizer.v2,
    "mistral-small": MistralTokenizer.v3,
    "mistral-large": MistralTokenizer.v3,
    "open-mixtral-8x22b": MistralTokenizer.v3,
    "codestral-22b": MistralTokenizer.v3,
    "mistral-nemo": lambda: MistralTokenizer.v3(is_tekken=True),
    "pixtral": lambda: MistralTokenizer.v3(is_tekken=True, is_mm=True),
    "pixtral-large": lambda: MistralTokenizer.v7(is_mm=True),
}
>>>>>>> b6e13181
<|MERGE_RESOLUTION|>--- conflicted
+++ resolved
@@ -160,7 +160,6 @@
 
     @classmethod
     def from_model(cls, model: str, strict: bool = False) -> "MistralTokenizer":
-<<<<<<< HEAD
         r"""Get the Mistral tokenizer for a given model.
 
         Args:
@@ -171,40 +170,6 @@
         Returns:
             The Mistral tokenizer for the given model.
         """
-        model_name_to_tokenizer_cls: Dict[str, Callable[[], MistralTokenizer]] = {
-            "ministral-8b-2410": lambda: MistralTokenizer.v3(is_tekken=True),
-            "mistral-tiny-2312": MistralTokenizer.v2,
-            "open-mistral-nemo-2407": lambda: MistralTokenizer.v3(is_tekken=True),
-            "mistral-tiny-2407": MistralTokenizer.v3,
-            "mistral-small-2312": MistralTokenizer.v2,
-            "open-mixtral-8x22b-2404": MistralTokenizer.v3,
-            "mistral-small-2402": MistralTokenizer.v2,
-            "mistral-small-2409": lambda: MistralTokenizer.v3(is_tekken=True),
-            "mistral-medium-2312": MistralTokenizer.v1,
-            "mistral-large-2402": MistralTokenizer.v2,
-            "mistral-large-2407": MistralTokenizer.v3,
-            "mistral-large-2411": MistralTokenizer.v7,
-            "pixtral-large-2411": lambda: MistralTokenizer.v7(is_mm=True),
-            "codestral-2405": MistralTokenizer.v3,
-            "codestral-mamba-2407": MistralTokenizer.v3,
-            "pixtral-12b-2409": lambda: MistralTokenizer.v3(is_tekken=True, is_mm=True),
-            # The following are deprecated - only left for backward comp. Delete in >= 1.6.0
-            "open-mistral-7b": MistralTokenizer.v1,
-            "open-mixtral-8x7b": MistralTokenizer.v1,
-            "mistral-embed": MistralTokenizer.v1,
-            "mistral-small-v1": MistralTokenizer.v2,
-            "mistral-large-v1": MistralTokenizer.v2,
-            "mistral-small": MistralTokenizer.v3,
-            "mistral-large": MistralTokenizer.v3,
-            "open-mixtral-8x22b": MistralTokenizer.v3,
-            "codestral-22b": MistralTokenizer.v3,
-            "mistral-nemo": lambda: MistralTokenizer.v3(is_tekken=True),
-            "pixtral": lambda: MistralTokenizer.v3(is_tekken=True, is_mm=True),
-            "pixtral-large": lambda: MistralTokenizer.v7(is_mm=True),
-        }
-
-=======
->>>>>>> b6e13181
         if not strict:
             warnings.warn(
                 "Calling `MistralTokenizer.from_model(..., strict=False)` is deprecated as it can lead to incorrect "
@@ -328,7 +293,6 @@
         return self.instruct_tokenizer.encode_fim(request)
 
     def decode(self, tokens: List[int]) -> str:
-<<<<<<< HEAD
         r"""Decodes a list of tokens into a string.
 
         Args:
@@ -337,8 +301,6 @@
         Returns:
             The decoded string.
         """
-        return self.instruct_tokenizer.decode(tokens)
-=======
         return self.instruct_tokenizer.decode(tokens)
 
 
@@ -372,5 +334,4 @@
     "mistral-nemo": lambda: MistralTokenizer.v3(is_tekken=True),
     "pixtral": lambda: MistralTokenizer.v3(is_tekken=True, is_mm=True),
     "pixtral-large": lambda: MistralTokenizer.v7(is_mm=True),
-}
->>>>>>> b6e13181
+}